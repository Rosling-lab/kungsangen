--- conflicted
+++ resolved
@@ -53,14 +53,8 @@
 )
 
 positions_plan <-  tar_map(
-<<<<<<< HEAD
   values = positions_meta,
-=======
-  values = list(seq = rlang::syms(c("ampliseq", "seqs_sl", "seqs_vs")),
-                table = rlang::syms(c("ampliseq_table", "table_sl", "table_vs")),
-                id = c("as", "sl", "vs")),
   #### positions_{id} ####
->>>>>>> c51b07ef
   tar_target(
     positions,
     LSUx::lsux(
